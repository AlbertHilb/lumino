// Copyright (c) Jupyter Development Team.
// Distributed under the terms of the Modified BSD License.
/*-----------------------------------------------------------------------------
| Copyright (c) 2014-2017, PhosphorJS Contributors
|
| Distributed under the terms of the BSD 3-Clause License.
|
| The full license is in the file LICENSE, distributed with this software.
|----------------------------------------------------------------------------*/
import 'es6-promise/auto';  // polyfill Promise on IE

import {
  BasicKeyHandler, BasicMouseHandler, BasicSelectionModel, CellRenderer,
  DataGrid, DataModel, JSONModel, TextRenderer, MutableDataModel, CellEditor, ICellEditor
<<<<<<< HEAD
} from '@lumino/datagrid';
=======
} from '@phosphor/datagrid';
>>>>>>> dce4dfe6

import {
  DockPanel, StackedPanel, Widget
} from '@lumino/widgets';

import {
  getKeyboardLayout
} from '@phosphor/keyboard';

import {
  getKeyboardLayout
} from '@phosphor/keyboard';

import '../style/index.css';


class LargeDataModel extends DataModel {

  rowCount(region: DataModel.RowRegion): number {
    return region === 'body' ? 1000000000000 : 2;
  }

  columnCount(region: DataModel.ColumnRegion): number {
    return region === 'body' ? 1000000000000 : 3;
  }

  data(region: DataModel.CellRegion, row: number, column: number): any {
    if (region === 'row-header') {
      return `R: ${row}, ${column}`;
    }
    if (region === 'column-header') {
      return `C: ${row}, ${column}`;
    }
    if (region === 'corner-header') {
      return `N: ${row}, ${column}`;
    }
    return `(${row}, ${column})`;
  }
}


class StreamingDataModel extends DataModel {

  static createRow(n: number): number[] {
    let row = new Array(n);
    for (let i = 0; i < n; ++i) {
      row[i] = Math.random();
    }
    return row;
  }

  constructor() {
    super();
    setInterval(this._tick, 250);
  }

  rowCount(region: DataModel.RowRegion): number {
    return region === 'body' ? this._data.length : 1;
  }

  columnCount(region: DataModel.ColumnRegion): number {
    return region === 'body' ? 50 : 1;
  }

  data(region: DataModel.CellRegion, row: number, column: number): any {
    if (region === 'row-header') {
      return `R: ${row}, ${column}`;
    }
    if (region === 'column-header') {
      return `C: ${row}, ${column}`;
    }
    if (region === 'corner-header') {
      return `N: ${row}, ${column}`;
    }
    return this._data[row][column];
  }

  private _tick = () => {
    let nr = this.rowCount('body');
    let nc = this.columnCount('body');
    let r1 = Math.random();
    let r2 = Math.random();
    let i = Math.floor(r2 * nr);
    if ((r1 < 0.45 && nr > 4) || nr >= 500) {
      this._data.splice(i, 1);
      this.emitChanged({ type: 'rows-removed', region: 'body', index: i, span: 1 });
    } else {
      this._data.splice(i, 0, StreamingDataModel.createRow(nc));
      this.emitChanged({ type: 'rows-inserted', region: 'body', index: i, span: 1 });
    }
  };

  private _data: number[][] = [];
}


class RandomDataModel extends DataModel {

  static genPoint(): number {
    return Math.random() * 10 - 2;
  }

  constructor(rowCount: number, columnCount: number) {
    super();
    let nr = this._rowCount = rowCount;
    let nc = this._columnCount = columnCount;
    for (let i = 0, n = nr * nc; i < n; ++i) {
      this._data[i] = i / n;
    }
    setInterval(this._tick, 60);
  }

  rowCount(region: DataModel.RowRegion): number {
    return region === 'body' ? this._rowCount : 1;
  }

  columnCount(region: DataModel.ColumnRegion): number {
    return region === 'body' ? this._columnCount : 1;
  }

  data(region: DataModel.CellRegion, row: number, column: number): any {
    if (region === 'row-header') {
      return `R: ${row}, ${column}`;
    }
    if (region === 'column-header') {
      return `C: ${row}, ${column}`;
    }
    if (region === 'corner-header') {
      return `N: ${row}, ${column}`;
    }
    return this._data[row * this._columnCount + column];
  }

  private _tick = () => {
    let nr = this._rowCount;
    let nc = this._columnCount;
    let i = Math.floor(Math.random() * (nr * nc - 1));
    let r = Math.floor(i / nc);
    let c = i - r * nc;
    this._data[i] = (this._data[i] + Math.random()) % 1;
    this.emitChanged({
      type: 'cells-changed',
      region: 'body',
      row: r,
      column: c,
      rowSpan: 1,
      columnSpan: 1
    });
  };

  private _rowCount: number;
  private _columnCount: number;
  private _data: number[] = [];
}

class JSONCellEditor extends CellEditor {
  startEditing() {
    this._createWidgets();
  }

  _createWidgets() {
    const cell = this._cell;
    const grid = this._cell.grid;
    if (!grid.dataModel) {
      this.cancel();
      return;
    }

    let data = grid.dataModel.data('body', cell.row, cell.column);

    const button = document.createElement('button');
    button.type = 'button';
    button.classList.add('cell-editor');
    button.style.whiteSpace = 'nowrap';
    button.style.overflow = 'hidden';
    button.style.textOverflow = 'ellipsis';

    button.textContent = this.deserialize(data);
    this._form.appendChild(button);

    this._button = button;

    const width = 200;
    const height = 50;
    const textarea = document.createElement('textarea');
    textarea.style.pointerEvents = 'auto';
    textarea.style.position = 'absolute';
    textarea.style.outline = 'none';
    const buttonRect = this._button.getBoundingClientRect();
    const top = buttonRect.bottom + 2;
    const left = buttonRect.left;

    textarea.style.top = top + 'px';
    textarea.style.left = left + 'px';
    textarea.style.width = width + 'px';
    textarea.style.height = height + 'px';

    textarea.value = JSON.stringify(data);

    textarea.addEventListener('keydown', (event: KeyboardEvent) => {
      const key = getKeyboardLayout().keyForKeydownEvent(event);
      if (key === 'Enter' || key === 'Tab' ) {
        const next = key === 'Enter' ?
          (event.shiftKey ? "up" : "down") :
          (event.shiftKey ? "left" : "right");
        if (!this.commit(next)) {
          this.validInput = false;
        }
        event.preventDefault();
        event.stopPropagation();
      } else if (key === 'Escape') {
        this.cancel();
      }
    });

    textarea.addEventListener('blur', (event: FocusEvent) => {
      if (this.isDisposed) {
        return;
      }

      if (!this.commit()) {
        this.validInput = false;
      }
    });

    textarea.addEventListener('input', (event: FocusEvent) => {
      this.validInput = true;
    });

    this._textarea = textarea;

    document.body.appendChild(this._textarea);
    this._textarea.focus();
  }

  protected getInput(): any {
    return JSON.parse(this._textarea.value);
  }

  deserialize(value: any): any {
    return JSON.stringify(value);
  }

  dispose(): void {
    if (this.isDisposed) {
      return;
    }

    super.dispose();

    document.body.removeChild(this._textarea);
  }
  
  private _button: HTMLButtonElement;
  private _textarea: HTMLTextAreaElement;
}

class MutableJSONModel extends MutableDataModel {
  constructor(options: JSONModel.IOptions) {
    super();

    this._jsonModel = new JSONModel(options);
  }

  rowCount(region: DataModel.RowRegion): number {
    return this._jsonModel.rowCount(region);
  }

  columnCount(region: DataModel.ColumnRegion): number {
    return this._jsonModel.columnCount(region);
  }

  metadata(region: DataModel.CellRegion, row: number, column: number): DataModel.Metadata {
    return this._jsonModel.metadata(region, row, column);
  }

  data(region: DataModel.CellRegion, row: number, column: number): any {
    return this._jsonModel.data(region, row, column);
  }

  setData(region: DataModel.CellRegion, row: number, column: number, value: any): boolean {
    const model = this._jsonModel as any;
    
    // Set up the field and value variables.
    let field: JSONModel.Field;

    // Look up the field and value for the region.
    switch (region) {
    case 'body':
      field = model._bodyFields[column];
      model._data[row][field.name] = value;
      break;
    default:
      throw 'cannot change header data';
    }

    this.emitChanged({
      type: 'cells-changed',
      region: 'body',
      row: row,
      column: column,
      rowSpan: 1,
      columnSpan: 1
    });

    return true;
  }

  private _jsonModel: JSONModel;
}


const redGreenBlack: CellRenderer.ConfigFunc<string> = ({ value }) => {
  if (value <= 1 / 3) {
    return '#000000';
  }
  if (value <= 2 / 3) {
    return '#FF0000';
  }
  return '#009B00';
};


const heatMapViridis: CellRenderer.ConfigFunc<string> = ({ value }) => {
  let r = Math.floor(ViridisCM.red(value) * 255);
  let g = Math.floor(ViridisCM.green(value) * 255);
  let b = Math.floor(ViridisCM.blue(value) * 255);
  return `rgb(${r}, ${g}, ${b})`;
};


const heatMapViridisInverse: CellRenderer.ConfigFunc<string> = ({ value }) => {
  let r = Math.floor(255 - ViridisCM.red(value) * 255);
  let g = Math.floor(255 - ViridisCM.green(value) * 255);
  let b = Math.floor(255 - ViridisCM.blue(value) * 255);
  return `rgb(${r}, ${g}, ${b})`;
};


function createWrapper(content: Widget, title: string): Widget {
  let wrapper = new StackedPanel();
  wrapper.addClass('content-wrapper');
  wrapper.addWidget(content);
  wrapper.title.label = title;
  return wrapper;
}


function main(): void {

  let model1 = new LargeDataModel();
  let model2 = new StreamingDataModel();
  let model3 = new RandomDataModel(15, 10);
  let model4 = new RandomDataModel(80, 80);
  let model5 = new JSONModel(Data.cars);
  let model6 = new MutableJSONModel(Data.editable_test_data);

  let blueStripeStyle: DataGrid.Style = {
    ...DataGrid.defaultStyle,
    rowBackgroundColor: i => i % 2 === 0 ? 'rgba(138, 172, 200, 0.3)' : '',
    columnBackgroundColor: i => i % 2 === 0 ? 'rgba(100, 100, 100, 0.1)' : ''
  };

  let brownStripeStyle: DataGrid.Style = {
    ...DataGrid.defaultStyle,
    columnBackgroundColor: i => i % 2 === 0 ? 'rgba(165, 143, 53, 0.2)' : ''
  };

  let greenStripeStyle: DataGrid.Style = {
    ...DataGrid.defaultStyle,
    rowBackgroundColor: i => i % 2 === 0 ? 'rgba(64, 115, 53, 0.2)' : ''
  };

  let lightSelectionStyle: DataGrid.Style = {
    ...DataGrid.defaultStyle,
    selectionFillColor: 'rgba(255, 255, 255, 0.2)',
    selectionBorderColor: 'white',
    headerSelectionBorderColor: 'white',
    cursorBorderColor: 'white'
  };

  let fgColorFloatRenderer = new TextRenderer({
    font: 'bold 12px sans-serif',
    textColor: redGreenBlack,
    format: TextRenderer.formatFixed({ digits: 2 }),
    horizontalAlignment: 'right'
  });

  let bgColorFloatRenderer = new TextRenderer({
    textColor: heatMapViridisInverse,
    backgroundColor: heatMapViridis,
    format: TextRenderer.formatFixed({ digits: 2 }),
    horizontalAlignment: 'right'
  });

  let grid1 = new DataGrid({ style: blueStripeStyle });
  grid1.dataModel = model1;
  grid1.keyHandler = new BasicKeyHandler();
  grid1.mouseHandler = new BasicMouseHandler();
  grid1.selectionModel = new BasicSelectionModel({ dataModel: model1 });

  let grid2 = new DataGrid({ style: brownStripeStyle });
  grid2.dataModel = model2;
  grid2.keyHandler = new BasicKeyHandler();
  grid2.mouseHandler = new BasicMouseHandler();
  grid2.selectionModel = new BasicSelectionModel({
    dataModel: model2,
    selectionMode: 'column'
  });

  let grid3 = new DataGrid({ stretchLastColumn: true });
  grid3.cellRenderers.update({ 'body': fgColorFloatRenderer });
  grid3.dataModel = model3;
  grid3.keyHandler = new BasicKeyHandler();
  grid3.mouseHandler = new BasicMouseHandler();
  grid3.selectionModel = new BasicSelectionModel({ dataModel: model3 });

  let grid4 = new DataGrid({ style: lightSelectionStyle });
  grid4.cellRenderers.update({ 'body': bgColorFloatRenderer });
  grid4.dataModel = model4;
  grid4.keyHandler = new BasicKeyHandler();
  grid4.mouseHandler = new BasicMouseHandler();
  grid4.selectionModel = new BasicSelectionModel({ dataModel: model4 });

  let grid5 = new DataGrid({
    style: greenStripeStyle,
    defaultSizes: {
      rowHeight: 32,
      columnWidth: 128,
      rowHeaderWidth: 64,
      columnHeaderHeight: 32
    }
  });
  grid5.dataModel = model5;
  grid5.keyHandler = new BasicKeyHandler();
  grid5.mouseHandler = new BasicMouseHandler();
  grid5.selectionModel = new BasicSelectionModel({
    dataModel: model5,
    selectionMode: 'row'
  });

  let grid6 = new DataGrid({
    defaultSizes: {
      rowHeight: 32,
      columnWidth: 90,
      rowHeaderWidth: 64,
      columnHeaderHeight: 32
    }
  });
  grid6.dataModel = model6;
  grid6.keyHandler = new BasicKeyHandler();
  grid6.mouseHandler = new BasicMouseHandler();
  grid6.selectionModel = new BasicSelectionModel({
    dataModel: model6,
    selectionMode: 'cell'
  });
  grid6.editingEnabled = true;
  const columnIdentifier = {'name': 'Corp. Data'};
  grid6.editorController!.setEditor(columnIdentifier, (config: CellEditor.CellConfig): ICellEditor => {
    return new JSONCellEditor();
  });

  let grid7 = new DataGrid();
  grid7.dataModel = model6;

  let wrapper1 = createWrapper(grid1, 'Trillion Rows/Cols');
  let wrapper2 = createWrapper(grid2, 'Streaming Rows');
  let wrapper3 = createWrapper(grid3, 'Random Ticks 1');
  let wrapper4 = createWrapper(grid4, 'Random Ticks 2');
  let wrapper5 = createWrapper(grid5, 'JSON Data');
  let wrapper6 = createWrapper(grid6, 'Editable Grid');
  let wrapper7 = createWrapper(grid7, 'Copy');

  let dock = new DockPanel();
  dock.id = 'dock';

  dock.addWidget(wrapper1);
  dock.addWidget(wrapper2, { mode: 'split-right', ref: wrapper1 });
  dock.addWidget(wrapper3, { mode: 'split-bottom', ref: wrapper1 });
  dock.addWidget(wrapper4, { mode: 'split-bottom', ref: wrapper2 });
  dock.addWidget(wrapper5, { mode: 'split-bottom', ref: wrapper2 });
  dock.addWidget(wrapper6, { mode: 'tab-before', ref: wrapper1 });
  dock.addWidget(wrapper7, { mode: 'split-bottom', ref: wrapper6 });
  dock.activateWidget(wrapper6);

  window.onresize = () => { dock.update(); };

  Widget.attach(dock, document.body);
}


window.onload = main;


namespace ViridisCM {

  // Color table from:
  // https://github.com/matplotlib/matplotlib/blob/38be7aeaaac3691560aeadafe46722dda427ef47/lib/matplotlib/_cm_listed.py
  const colorTable = [
    [0.267004, 0.004874, 0.329415],
    [0.268510, 0.009605, 0.335427],
    [0.269944, 0.014625, 0.341379],
    [0.271305, 0.019942, 0.347269],
    [0.272594, 0.025563, 0.353093],
    [0.273809, 0.031497, 0.358853],
    [0.274952, 0.037752, 0.364543],
    [0.276022, 0.044167, 0.370164],
    [0.277018, 0.050344, 0.375715],
    [0.277941, 0.056324, 0.381191],
    [0.278791, 0.062145, 0.386592],
    [0.279566, 0.067836, 0.391917],
    [0.280267, 0.073417, 0.397163],
    [0.280894, 0.078907, 0.402329],
    [0.281446, 0.084320, 0.407414],
    [0.281924, 0.089666, 0.412415],
    [0.282327, 0.094955, 0.417331],
    [0.282656, 0.100196, 0.422160],
    [0.282910, 0.105393, 0.426902],
    [0.283091, 0.110553, 0.431554],
    [0.283197, 0.115680, 0.436115],
    [0.283229, 0.120777, 0.440584],
    [0.283187, 0.125848, 0.444960],
    [0.283072, 0.130895, 0.449241],
    [0.282884, 0.135920, 0.453427],
    [0.282623, 0.140926, 0.457517],
    [0.282290, 0.145912, 0.461510],
    [0.281887, 0.150881, 0.465405],
    [0.281412, 0.155834, 0.469201],
    [0.280868, 0.160771, 0.472899],
    [0.280255, 0.165693, 0.476498],
    [0.279574, 0.170599, 0.479997],
    [0.278826, 0.175490, 0.483397],
    [0.278012, 0.180367, 0.486697],
    [0.277134, 0.185228, 0.489898],
    [0.276194, 0.190074, 0.493001],
    [0.275191, 0.194905, 0.496005],
    [0.274128, 0.199721, 0.498911],
    [0.273006, 0.204520, 0.501721],
    [0.271828, 0.209303, 0.504434],
    [0.270595, 0.214069, 0.507052],
    [0.269308, 0.218818, 0.509577],
    [0.267968, 0.223549, 0.512008],
    [0.266580, 0.228262, 0.514349],
    [0.265145, 0.232956, 0.516599],
    [0.263663, 0.237631, 0.518762],
    [0.262138, 0.242286, 0.520837],
    [0.260571, 0.246922, 0.522828],
    [0.258965, 0.251537, 0.524736],
    [0.257322, 0.256130, 0.526563],
    [0.255645, 0.260703, 0.528312],
    [0.253935, 0.265254, 0.529983],
    [0.252194, 0.269783, 0.531579],
    [0.250425, 0.274290, 0.533103],
    [0.248629, 0.278775, 0.534556],
    [0.246811, 0.283237, 0.535941],
    [0.244972, 0.287675, 0.537260],
    [0.243113, 0.292092, 0.538516],
    [0.241237, 0.296485, 0.539709],
    [0.239346, 0.300855, 0.540844],
    [0.237441, 0.305202, 0.541921],
    [0.235526, 0.309527, 0.542944],
    [0.233603, 0.313828, 0.543914],
    [0.231674, 0.318106, 0.544834],
    [0.229739, 0.322361, 0.545706],
    [0.227802, 0.326594, 0.546532],
    [0.225863, 0.330805, 0.547314],
    [0.223925, 0.334994, 0.548053],
    [0.221989, 0.339161, 0.548752],
    [0.220057, 0.343307, 0.549413],
    [0.218130, 0.347432, 0.550038],
    [0.216210, 0.351535, 0.550627],
    [0.214298, 0.355619, 0.551184],
    [0.212395, 0.359683, 0.551710],
    [0.210503, 0.363727, 0.552206],
    [0.208623, 0.367752, 0.552675],
    [0.206756, 0.371758, 0.553117],
    [0.204903, 0.375746, 0.553533],
    [0.203063, 0.379716, 0.553925],
    [0.201239, 0.383670, 0.554294],
    [0.199430, 0.387607, 0.554642],
    [0.197636, 0.391528, 0.554969],
    [0.195860, 0.395433, 0.555276],
    [0.194100, 0.399323, 0.555565],
    [0.192357, 0.403199, 0.555836],
    [0.190631, 0.407061, 0.556089],
    [0.188923, 0.410910, 0.556326],
    [0.187231, 0.414746, 0.556547],
    [0.185556, 0.418570, 0.556753],
    [0.183898, 0.422383, 0.556944],
    [0.182256, 0.426184, 0.557120],
    [0.180629, 0.429975, 0.557282],
    [0.179019, 0.433756, 0.557430],
    [0.177423, 0.437527, 0.557565],
    [0.175841, 0.441290, 0.557685],
    [0.174274, 0.445044, 0.557792],
    [0.172719, 0.448791, 0.557885],
    [0.171176, 0.452530, 0.557965],
    [0.169646, 0.456262, 0.558030],
    [0.168126, 0.459988, 0.558082],
    [0.166617, 0.463708, 0.558119],
    [0.165117, 0.467423, 0.558141],
    [0.163625, 0.471133, 0.558148],
    [0.162142, 0.474838, 0.558140],
    [0.160665, 0.478540, 0.558115],
    [0.159194, 0.482237, 0.558073],
    [0.157729, 0.485932, 0.558013],
    [0.156270, 0.489624, 0.557936],
    [0.154815, 0.493313, 0.557840],
    [0.153364, 0.497000, 0.557724],
    [0.151918, 0.500685, 0.557587],
    [0.150476, 0.504369, 0.557430],
    [0.149039, 0.508051, 0.557250],
    [0.147607, 0.511733, 0.557049],
    [0.146180, 0.515413, 0.556823],
    [0.144759, 0.519093, 0.556572],
    [0.143343, 0.522773, 0.556295],
    [0.141935, 0.526453, 0.555991],
    [0.140536, 0.530132, 0.555659],
    [0.139147, 0.533812, 0.555298],
    [0.137770, 0.537492, 0.554906],
    [0.136408, 0.541173, 0.554483],
    [0.135066, 0.544853, 0.554029],
    [0.133743, 0.548535, 0.553541],
    [0.132444, 0.552216, 0.553018],
    [0.131172, 0.555899, 0.552459],
    [0.129933, 0.559582, 0.551864],
    [0.128729, 0.563265, 0.551229],
    [0.127568, 0.566949, 0.550556],
    [0.126453, 0.570633, 0.549841],
    [0.125394, 0.574318, 0.549086],
    [0.124395, 0.578002, 0.548287],
    [0.123463, 0.581687, 0.547445],
    [0.122606, 0.585371, 0.546557],
    [0.121831, 0.589055, 0.545623],
    [0.121148, 0.592739, 0.544641],
    [0.120565, 0.596422, 0.543611],
    [0.120092, 0.600104, 0.542530],
    [0.119738, 0.603785, 0.541400],
    [0.119512, 0.607464, 0.540218],
    [0.119423, 0.611141, 0.538982],
    [0.119483, 0.614817, 0.537692],
    [0.119699, 0.618490, 0.536347],
    [0.120081, 0.622161, 0.534946],
    [0.120638, 0.625828, 0.533488],
    [0.121380, 0.629492, 0.531973],
    [0.122312, 0.633153, 0.530398],
    [0.123444, 0.636809, 0.528763],
    [0.124780, 0.640461, 0.527068],
    [0.126326, 0.644107, 0.525311],
    [0.128087, 0.647749, 0.523491],
    [0.130067, 0.651384, 0.521608],
    [0.132268, 0.655014, 0.519661],
    [0.134692, 0.658636, 0.517649],
    [0.137339, 0.662252, 0.515571],
    [0.140210, 0.665859, 0.513427],
    [0.143303, 0.669459, 0.511215],
    [0.146616, 0.673050, 0.508936],
    [0.150148, 0.676631, 0.506589],
    [0.153894, 0.680203, 0.504172],
    [0.157851, 0.683765, 0.501686],
    [0.162016, 0.687316, 0.499129],
    [0.166383, 0.690856, 0.496502],
    [0.170948, 0.694384, 0.493803],
    [0.175707, 0.697900, 0.491033],
    [0.180653, 0.701402, 0.488189],
    [0.185783, 0.704891, 0.485273],
    [0.191090, 0.708366, 0.482284],
    [0.196571, 0.711827, 0.479221],
    [0.202219, 0.715272, 0.476084],
    [0.208030, 0.718701, 0.472873],
    [0.214000, 0.722114, 0.469588],
    [0.220124, 0.725509, 0.466226],
    [0.226397, 0.728888, 0.462789],
    [0.232815, 0.732247, 0.459277],
    [0.239374, 0.735588, 0.455688],
    [0.246070, 0.738910, 0.452024],
    [0.252899, 0.742211, 0.448284],
    [0.259857, 0.745492, 0.444467],
    [0.266941, 0.748751, 0.440573],
    [0.274149, 0.751988, 0.436601],
    [0.281477, 0.755203, 0.432552],
    [0.288921, 0.758394, 0.428426],
    [0.296479, 0.761561, 0.424223],
    [0.304148, 0.764704, 0.419943],
    [0.311925, 0.767822, 0.415586],
    [0.319809, 0.770914, 0.411152],
    [0.327796, 0.773980, 0.406640],
    [0.335885, 0.777018, 0.402049],
    [0.344074, 0.780029, 0.397381],
    [0.352360, 0.783011, 0.392636],
    [0.360741, 0.785964, 0.387814],
    [0.369214, 0.788888, 0.382914],
    [0.377779, 0.791781, 0.377939],
    [0.386433, 0.794644, 0.372886],
    [0.395174, 0.797475, 0.367757],
    [0.404001, 0.800275, 0.362552],
    [0.412913, 0.803041, 0.357269],
    [0.421908, 0.805774, 0.351910],
    [0.430983, 0.808473, 0.346476],
    [0.440137, 0.811138, 0.340967],
    [0.449368, 0.813768, 0.335384],
    [0.458674, 0.816363, 0.329727],
    [0.468053, 0.818921, 0.323998],
    [0.477504, 0.821444, 0.318195],
    [0.487026, 0.823929, 0.312321],
    [0.496615, 0.826376, 0.306377],
    [0.506271, 0.828786, 0.300362],
    [0.515992, 0.831158, 0.294279],
    [0.525776, 0.833491, 0.288127],
    [0.535621, 0.835785, 0.281908],
    [0.545524, 0.838039, 0.275626],
    [0.555484, 0.840254, 0.269281],
    [0.565498, 0.842430, 0.262877],
    [0.575563, 0.844566, 0.256415],
    [0.585678, 0.846661, 0.249897],
    [0.595839, 0.848717, 0.243329],
    [0.606045, 0.850733, 0.236712],
    [0.616293, 0.852709, 0.230052],
    [0.626579, 0.854645, 0.223353],
    [0.636902, 0.856542, 0.216620],
    [0.647257, 0.858400, 0.209861],
    [0.657642, 0.860219, 0.203082],
    [0.668054, 0.861999, 0.196293],
    [0.678489, 0.863742, 0.189503],
    [0.688944, 0.865448, 0.182725],
    [0.699415, 0.867117, 0.175971],
    [0.709898, 0.868751, 0.169257],
    [0.720391, 0.870350, 0.162603],
    [0.730889, 0.871916, 0.156029],
    [0.741388, 0.873449, 0.149561],
    [0.751884, 0.874951, 0.143228],
    [0.762373, 0.876424, 0.137064],
    [0.772852, 0.877868, 0.131109],
    [0.783315, 0.879285, 0.125405],
    [0.793760, 0.880678, 0.120005],
    [0.804182, 0.882046, 0.114965],
    [0.814576, 0.883393, 0.110347],
    [0.824940, 0.884720, 0.106217],
    [0.835270, 0.886029, 0.102646],
    [0.845561, 0.887322, 0.099702],
    [0.855810, 0.888601, 0.097452],
    [0.866013, 0.889868, 0.095953],
    [0.876168, 0.891125, 0.095250],
    [0.886271, 0.892374, 0.095374],
    [0.896320, 0.893616, 0.096335],
    [0.906311, 0.894855, 0.098125],
    [0.916242, 0.896091, 0.100717],
    [0.926106, 0.897330, 0.104071],
    [0.935904, 0.898570, 0.108131],
    [0.945636, 0.899815, 0.112838],
    [0.955300, 0.901065, 0.118128],
    [0.964894, 0.902323, 0.123941],
    [0.974417, 0.903590, 0.130215],
    [0.983868, 0.904867, 0.136897],
    [0.993248, 0.906157, 0.143936]
  ];

  export
  function red(value: number): number {
    return colorTable[getIndex(value)][0];
  }

  export
  function green(value: number): number {
    return colorTable[getIndex(value)][1];
  }

  export
  function blue(value: number): number {
    return colorTable[getIndex(value)][2];
  }

  function getIndex(value: number): number {
    return Math.round(value * (colorTable.length - 1));
  }
}


namespace Data {

  export
  const cars = {
    "data": [
      {
        "Horsepower": 130.0,
        "Origin": "USA",
        "Miles_per_Gallon": 18.0,
        "Name": "chevrolet chevelle malibu",
        "index": 0,
        "Acceleration": 12.0,
        "Year": "1970-01-01",
        "Weight_in_lbs": 3504,
        "Cylinders": 8,
        "Displacement": 307.0
      },
      {
        "Horsepower": 165.0,
        "Origin": "USA",
        "Miles_per_Gallon": 15.0,
        "Name": "buick skylark 320",
        "index": 1,
        "Acceleration": 11.5,
        "Year": "1970-01-01",
        "Weight_in_lbs": 3693,
        "Cylinders": 8,
        "Displacement": 350.0
      },
      {
        "Horsepower": 150.0,
        "Origin": "USA",
        "Miles_per_Gallon": 18.0,
        "Name": "plymouth satellite",
        "index": 2,
        "Acceleration": 11.0,
        "Year": "1970-01-01",
        "Weight_in_lbs": 3436,
        "Cylinders": 8,
        "Displacement": 318.0
      },
      {
        "Horsepower": 150.0,
        "Origin": "USA",
        "Miles_per_Gallon": 16.0,
        "Name": "amc rebel sst",
        "index": 3,
        "Acceleration": 12.0,
        "Year": "1970-01-01",
        "Weight_in_lbs": 3433,
        "Cylinders": 8,
        "Displacement": 304.0
      },
      {
        "Horsepower": 140.0,
        "Origin": "USA",
        "Miles_per_Gallon": 17.0,
        "Name": "ford torino",
        "index": 4,
        "Acceleration": 10.5,
        "Year": "1970-01-01",
        "Weight_in_lbs": 3449,
        "Cylinders": 8,
        "Displacement": 302.0
      },
      {
        "Horsepower": 198.0,
        "Origin": "USA",
        "Miles_per_Gallon": 15.0,
        "Name": "ford galaxie 500",
        "index": 5,
        "Acceleration": 10.0,
        "Year": "1970-01-01",
        "Weight_in_lbs": 4341,
        "Cylinders": 8,
        "Displacement": 429.0
      },
      {
        "Horsepower": 220.0,
        "Origin": "USA",
        "Miles_per_Gallon": 14.0,
        "Name": "chevrolet impala",
        "index": 6,
        "Acceleration": 9.0,
        "Year": "1970-01-01",
        "Weight_in_lbs": 4354,
        "Cylinders": 8,
        "Displacement": 454.0
      },
      {
        "Horsepower": 215.0,
        "Origin": "USA",
        "Miles_per_Gallon": 14.0,
        "Name": "plymouth fury iii",
        "index": 7,
        "Acceleration": 8.5,
        "Year": "1970-01-01",
        "Weight_in_lbs": 4312,
        "Cylinders": 8,
        "Displacement": 440.0
      },
      {
        "Horsepower": 225.0,
        "Origin": "USA",
        "Miles_per_Gallon": 14.0,
        "Name": "pontiac catalina",
        "index": 8,
        "Acceleration": 10.0,
        "Year": "1970-01-01",
        "Weight_in_lbs": 4425,
        "Cylinders": 8,
        "Displacement": 455.0
      },
      {
        "Horsepower": 190.0,
        "Origin": "USA",
        "Miles_per_Gallon": 15.0,
        "Name": "amc ambassador dpl",
        "index": 9,
        "Acceleration": 8.5,
        "Year": "1970-01-01",
        "Weight_in_lbs": 3850,
        "Cylinders": 8,
        "Displacement": 390.0
      },
      {
        "Horsepower": 115.0,
        "Origin": "Europe",
        "Miles_per_Gallon": null,
        "Name": "citroen ds-21 pallas",
        "index": 10,
        "Acceleration": 17.5,
        "Year": "1970-01-01",
        "Weight_in_lbs": 3090,
        "Cylinders": 4,
        "Displacement": 133.0
      },
      {
        "Horsepower": 165.0,
        "Origin": "USA",
        "Miles_per_Gallon": null,
        "Name": "chevrolet chevelle concours (sw)",
        "index": 11,
        "Acceleration": 11.5,
        "Year": "1970-01-01",
        "Weight_in_lbs": 4142,
        "Cylinders": 8,
        "Displacement": 350.0
      },
      {
        "Horsepower": 153.0,
        "Origin": "USA",
        "Miles_per_Gallon": null,
        "Name": "ford torino (sw)",
        "index": 12,
        "Acceleration": 11.0,
        "Year": "1970-01-01",
        "Weight_in_lbs": 4034,
        "Cylinders": 8,
        "Displacement": 351.0
      },
      {
        "Horsepower": 175.0,
        "Origin": "USA",
        "Miles_per_Gallon": null,
        "Name": "plymouth satellite (sw)",
        "index": 13,
        "Acceleration": 10.5,
        "Year": "1970-01-01",
        "Weight_in_lbs": 4166,
        "Cylinders": 8,
        "Displacement": 383.0
      },
      {
        "Horsepower": 175.0,
        "Origin": "USA",
        "Miles_per_Gallon": null,
        "Name": "amc rebel sst (sw)",
        "index": 14,
        "Acceleration": 11.0,
        "Year": "1970-01-01",
        "Weight_in_lbs": 3850,
        "Cylinders": 8,
        "Displacement": 360.0
      },
      {
        "Horsepower": 170.0,
        "Origin": "USA",
        "Miles_per_Gallon": 15.0,
        "Name": "dodge challenger se",
        "index": 15,
        "Acceleration": 10.0,
        "Year": "1970-01-01",
        "Weight_in_lbs": 3563,
        "Cylinders": 8,
        "Displacement": 383.0
      },
      {
        "Horsepower": 160.0,
        "Origin": "USA",
        "Miles_per_Gallon": 14.0,
        "Name": "plymouth 'cuda 340",
        "index": 16,
        "Acceleration": 8.0,
        "Year": "1970-01-01",
        "Weight_in_lbs": 3609,
        "Cylinders": 8,
        "Displacement": 340.0
      },
      {
        "Horsepower": 140.0,
        "Origin": "USA",
        "Miles_per_Gallon": null,
        "Name": "ford mustang boss 302",
        "index": 17,
        "Acceleration": 8.0,
        "Year": "1970-01-01",
        "Weight_in_lbs": 3353,
        "Cylinders": 8,
        "Displacement": 302.0
      },
      {
        "Horsepower": 150.0,
        "Origin": "USA",
        "Miles_per_Gallon": 15.0,
        "Name": "chevrolet monte carlo",
        "index": 18,
        "Acceleration": 9.5,
        "Year": "1970-01-01",
        "Weight_in_lbs": 3761,
        "Cylinders": 8,
        "Displacement": 400.0
      },
      {
        "Horsepower": 225.0,
        "Origin": "USA",
        "Miles_per_Gallon": 14.0,
        "Name": "buick estate wagon (sw)",
        "index": 19,
        "Acceleration": 10.0,
        "Year": "1970-01-01",
        "Weight_in_lbs": 3086,
        "Cylinders": 8,
        "Displacement": 455.0
      },
      {
        "Horsepower": 95.0,
        "Origin": "Japan",
        "Miles_per_Gallon": 24.0,
        "Name": "toyota corona mark ii",
        "index": 20,
        "Acceleration": 15.0,
        "Year": "1970-01-01",
        "Weight_in_lbs": 2372,
        "Cylinders": 4,
        "Displacement": 113.0
      },
      {
        "Horsepower": 95.0,
        "Origin": "USA",
        "Miles_per_Gallon": 22.0,
        "Name": "plymouth duster",
        "index": 21,
        "Acceleration": 15.5,
        "Year": "1970-01-01",
        "Weight_in_lbs": 2833,
        "Cylinders": 6,
        "Displacement": 198.0
      },
      {
        "Horsepower": 97.0,
        "Origin": "USA",
        "Miles_per_Gallon": 18.0,
        "Name": "amc hornet",
        "index": 22,
        "Acceleration": 15.5,
        "Year": "1970-01-01",
        "Weight_in_lbs": 2774,
        "Cylinders": 6,
        "Displacement": 199.0
      },
      {
        "Horsepower": 85.0,
        "Origin": "USA",
        "Miles_per_Gallon": 21.0,
        "Name": "ford maverick",
        "index": 23,
        "Acceleration": 16.0,
        "Year": "1970-01-01",
        "Weight_in_lbs": 2587,
        "Cylinders": 6,
        "Displacement": 200.0
      },
      {
        "Horsepower": 88.0,
        "Origin": "Japan",
        "Miles_per_Gallon": 27.0,
        "Name": "datsun pl510",
        "index": 24,
        "Acceleration": 14.5,
        "Year": "1970-01-01",
        "Weight_in_lbs": 2130,
        "Cylinders": 4,
        "Displacement": 97.0
      },
      {
        "Horsepower": 46.0,
        "Origin": "Europe",
        "Miles_per_Gallon": 26.0,
        "Name": "volkswagen 1131 deluxe sedan",
        "index": 25,
        "Acceleration": 20.5,
        "Year": "1970-01-01",
        "Weight_in_lbs": 1835,
        "Cylinders": 4,
        "Displacement": 97.0
      },
      {
        "Horsepower": 87.0,
        "Origin": "Europe",
        "Miles_per_Gallon": 25.0,
        "Name": "peugeot 504",
        "index": 26,
        "Acceleration": 17.5,
        "Year": "1970-01-01",
        "Weight_in_lbs": 2672,
        "Cylinders": 4,
        "Displacement": 110.0
      },
      {
        "Horsepower": 90.0,
        "Origin": "Europe",
        "Miles_per_Gallon": 24.0,
        "Name": "audi 100 ls",
        "index": 27,
        "Acceleration": 14.5,
        "Year": "1970-01-01",
        "Weight_in_lbs": 2430,
        "Cylinders": 4,
        "Displacement": 107.0
      },
      {
        "Horsepower": 95.0,
        "Origin": "Europe",
        "Miles_per_Gallon": 25.0,
        "Name": "saab 99e",
        "index": 28,
        "Acceleration": 17.5,
        "Year": "1970-01-01",
        "Weight_in_lbs": 2375,
        "Cylinders": 4,
        "Displacement": 104.0
      },
      {
        "Horsepower": 113.0,
        "Origin": "Europe",
        "Miles_per_Gallon": 26.0,
        "Name": "bmw 2002",
        "index": 29,
        "Acceleration": 12.5,
        "Year": "1970-01-01",
        "Weight_in_lbs": 2234,
        "Cylinders": 4,
        "Displacement": 121.0
      }
    ],
    "schema": {
      "primaryKey": [
        "index"
      ],
      "fields": [
        {
          "name": "index",
          "type": "integer"
        },
        {
          "name": "Acceleration",
          "type": "number"
        },
        {
          "name": "Cylinders",
          "type": "integer"
        },
        {
          "name": "Displacement",
          "type": "number"
        },
        {
          "name": "Horsepower",
          "type": "number"
        },
        {
          "name": "Miles_per_Gallon",
          "type": "number"
        },
        {
          "name": "Name",
          "type": "string"
        },
        {
          "name": "Origin",
          "type": "string"
        },
        {
          "name": "Weight_in_lbs",
          "type": "integer"
        },
        {
          "name": "Year",
          "type": "string"
        }
      ],
      "pandas_version": "0.20.0"
    }
  }

  export
  const editable_test_data = {
    "data": [
      {
        "index": 0,
        "Name": "Chevrolet",
        "Contact": "info@chevrolet.com",
        "Origin": "USA",
        "Cylinders": 8,
        "Horsepower": 130.0,
        "Models": 2,
        "Automatic": true,
        "Date in Service": "1980-01-02",
        "Corp. Data": {"headquarter": "USA", "num_employees": 100, "locations": 80}
      },
      {
        "index": 1,
        "Name": "BMW",
        "Contact": "info@bmw.com",
        "Origin": "Germany",
        "Cylinders": 8,
        "Horsepower": 120.0,
        "Models": 3,
        "Automatic": true,
        "Date in Service": "1990-11-22",
        "Corp. Data": {"headquarter": "Germany", "num_employees": 200, "locations": 20}
      },
      {
        "index": 2,
        "Name": "Mercedes",
        "Contact": "info@mbusa.com",
        "Origin": "Germany",
        "Cylinders": 4,
        "Horsepower": 100.0,
        "Models": 5,
        "Automatic": false,
        "Date in Service": "1970-06-13",
        "Corp. Data": {"headquarter": "Germany", "num_employees": 250, "locations": 45}
      },
      {
        "index": 3,
        "Name": "Honda",
        "Contact": "info@honda.com",
        "Origin": "Japan",
        "Cylinders": 4,
        "Horsepower": 90.0,
        "Models": 5,
        "Automatic": true,
        "Date in Service": "1985-05-09",
        "Corp. Data": {"headquarter": "Germany", "num_employees": 200, "locations": 40}
      },
      {
        "index": 4,
        "Name": "Toyota",
        "Contact": "info@toyota.com",
        "Origin": "Japan",
        "Cylinders": 8,
        "Horsepower": 95.0,
        "Models": 7,
        "Automatic": true,
        "Date in Service": "1975-05-19",
        "Corp. Data": {"headquarter": "Japan", "num_employees": 500, "locations": 70}
      },
      {
        "index": 5,
        "Name": "Renault",
        "Contact": "info@renault.com",
        "Origin": "France",
        "Cylinders": 4,
        "Horsepower": 75.0,
        "Models": 4,
        "Automatic": false,
        "Date in Service": "1962-07-28",
        "Corp. Data": {"headquarter": "France", "num_employees": 400, "locations": 80}
      },
    ],
    "schema": {
      "primaryKey": [
        "index"
      ],
      "fields": [
        {
          "name": "index",
          "type": "integer"
        },
        {
          "name": "Name",
          "type": "string",
          "constraint": {
            "minLength": 2,
            "maxLength": 100,
            "pattern": "[a-zA-Z]"
          }
        },
        {
          "name": "Origin",
          "type": "string",
          "constraint": {
            "enum": "dynamic"
          }
        },
        {
          "name": "Cylinders",
          "type": "integer",
          "constraint": {
            "enum": [
              2, 3, 4, 6, 8, 16
            ]
          }
        },
        {
          "name": "Horsepower",
          "type": "number",
          "constraint": {
            "minimum": 50,
            "maximum": 900
          }
        },
        {
          "name": "Models",
          "type": "integer",
          "constraint": {
            "minimum": 1,
            "maximum": 30
          }
        },
        {
          "name": "Automatic",
          "type": "boolean"
        },
        {
          "name": "Date in Service",
          "type": "date"
        },
        {
          "name": "Contact",
          "type": "string",
          "format": "email"
        },
        {
          "name": "Corp. Data",
          "type": "object"
        }
      ],
      "pandas_version": "0.20.0"
    }
  }

}<|MERGE_RESOLUTION|>--- conflicted
+++ resolved
@@ -12,11 +12,8 @@
 import {
   BasicKeyHandler, BasicMouseHandler, BasicSelectionModel, CellRenderer,
   DataGrid, DataModel, JSONModel, TextRenderer, MutableDataModel, CellEditor, ICellEditor
-<<<<<<< HEAD
 } from '@lumino/datagrid';
-=======
-} from '@phosphor/datagrid';
->>>>>>> dce4dfe6
+
 
 import {
   DockPanel, StackedPanel, Widget
