{
  "name": "@phosphor/dragdrop",
  "version": "1.3.1",
  "description": "PhosphorJS - Drag and Drop",
  "homepage": "https://github.com/phosphorjs/phosphor",
  "bugs": {
    "url": "https://github.com/phosphorjs/phosphor/issues"
  },
  "license": "BSD-3-Clause",
  "author": "S. Chris Colbert <sccolbert@gmail.com>",
  "contributors": [
    "A. Darian <git@darian.af>",
    "Dave Willmer <dave.willmer@gmail.com>",
    "S. Chris Colbert <sccolbert@gmail.com>",
    "Steven Silvester <steven.silvester@gmail.com>"
  ],
  "files": [
    "lib/*.d.ts",
    "lib/*.js",
    "style/*.css"
  ],
  "main": "lib/index.js",
  "types": "lib/index.d.ts",
  "directories": {
    "lib": "lib/"
  },
<<<<<<< HEAD
  "dependencies": {
    "@phosphor/coreutils": "^1.3.0",
    "@phosphor/disposable": "^1.1.2"
  },
  "devDependencies": {
    "rimraf": "^2.5.2",
    "typedoc": "^0.7.0",
    "typescript": "~2.4.0"
  },
  "scripts": {
    "build": "tsc",
    "clean": "rimraf lib",
    "docs": "typedoc --options tdoptions.json ."
  },
=======
>>>>>>> 68ad1e57
  "repository": {
    "type": "git",
    "url": "https://github.com/phosphorjs/phosphor.git"
  },
  "scripts": {
    "build": "tsc --build",
    "build:test": "tsc --build tests && cd tests && webpack",
    "clean": "rimraf lib",
    "clean:test": "rimraf tests/build",
    "docs": "typedoc --options tdoptions.json src",
    "test": "npm run test:firefox",
    "test:chrome": "cd tests && karma start --browsers=Chrome",
    "test:firefox": "cd tests && karma start --browsers=Firefox",
    "test:ie": "cd tests && karma start --browsers=IE",
    "watch": "tsc --build --watch"
  },
  "dependencies": {
    "@phosphor/coreutils": "^1.3.1",
    "@phosphor/disposable": "^1.1.3"
  },
  "devDependencies": {
    "@types/chai": "^3.4.35",
    "@types/mocha": "^2.2.39",
    "chai": "^3.5.0",
    "css-loader": "^0.26.1",
    "es6-promise": "^4.0.5",
    "karma": "^1.5.0",
    "karma-chrome-launcher": "^2.0.0",
    "karma-firefox-launcher": "^1.0.0",
    "karma-ie-launcher": "^1.0.0",
    "karma-mocha": "^1.3.0",
    "karma-mocha-reporter": "^2.2.2",
    "mocha": "^3.2.0",
    "rimraf": "^2.5.2",
    "simulate-event": "^1.4.0",
    "style-loader": "^0.13.1",
    "typedoc": "~0.12.0",
    "typescript": "~3.0.3",
    "webpack": "^2.2.1"
  }
}<|MERGE_RESOLUTION|>--- conflicted
+++ resolved
@@ -24,23 +24,6 @@
   "directories": {
     "lib": "lib/"
   },
-<<<<<<< HEAD
-  "dependencies": {
-    "@phosphor/coreutils": "^1.3.0",
-    "@phosphor/disposable": "^1.1.2"
-  },
-  "devDependencies": {
-    "rimraf": "^2.5.2",
-    "typedoc": "^0.7.0",
-    "typescript": "~2.4.0"
-  },
-  "scripts": {
-    "build": "tsc",
-    "clean": "rimraf lib",
-    "docs": "typedoc --options tdoptions.json ."
-  },
-=======
->>>>>>> 68ad1e57
   "repository": {
     "type": "git",
     "url": "https://github.com/phosphorjs/phosphor.git"
