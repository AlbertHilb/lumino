/*-----------------------------------------------------------------------------
| Copyright (c) 2014-2018, PhosphorJS Contributors
|
| Distributed under the terms of the BSD 3-Clause License.
|
| The full license is in the file LICENSE, distributed with this software.
|----------------------------------------------------------------------------*/

<<<<<<< HEAD
=======

/* <DEPRECATED> */ .p-DataGrid, /* </DEPRECATED> */
>>>>>>> 9ea670f4
.lm-DataGrid {
  min-width: 64px;
  min-height: 64px;
  border: 1px solid #A0A0A0;
}


<<<<<<< HEAD
=======
/* <DEPRECATED> */ .p-DataGrid-scrollCorner, /* </DEPRECATED> */
>>>>>>> 9ea670f4
.lm-DataGrid-scrollCorner {
  background-color: #F0F0F0;
}


<<<<<<< HEAD
=======
/* <DEPRECATED> */ .p-DataGrid-scrollCorner::after, /* </DEPRECATED> */
>>>>>>> 9ea670f4
.lm-DataGrid-scrollCorner::after {
  content: '';
  position: absolute;
  top: 0;
  left: 0;
  width: 1px;
  height: 1px;
  background-color: #A0A0A0;
}

.lm-DataGrid-cellEditorOccluder {
  pointer-events: none;
  position: absolute;
  overflow: hidden;
}

.lm-DataGrid-cellEditorContainer {
  pointer-events: auto;
  position: absolute;
  background-color: #ffffff;
  box-sizing: border-box;
  box-shadow: 0px 0px 6px #006bf7;
  border: 2px solid #006bf7;
}

.lm-DataGrid-cellEditorContainer.invalid {
  box-shadow: 0px 0px 6px red;
  border: 2px solid red;
}

.lm-DataGrid-cellEditorContainer > form {
  width: 100%;
  height: 100%;
  overflow: hidden;
}

.lm-DataGrid-cellEditorWidget {
  width: 100%;
  height: 100%;
  outline: none;
  box-sizing: border-box;
}

.lm-DataGrid-cellEditorInput {
  background-color: #ffffff;
  border: 0;
}

.lm-DataGrid-cellEditorCheckbox {
  margin: 0;
}

.lm-DataGrid-notification {
  position: absolute;
  display: flex;
  overflow: visible;
  animation: fade-in 300ms ease-out;
}

.lm-DataGrid-notificationContainer {
  box-shadow: 0px 2px 5px #999999;
  border-radius: 3px;
  background-color: white;
  color: black;
  border: 1px solid black;
  font-family: sans-serif;
  font-size: 13px;
  padding: 4px;
}

@keyframes fade-in {
  0% {
    opacity: 0;
  }
  50% {
    opacity: 0.7;
  }
  100% {
    opacity: 1;
  }
}<|MERGE_RESOLUTION|>--- conflicted
+++ resolved
@@ -6,11 +6,8 @@
 | The full license is in the file LICENSE, distributed with this software.
 |----------------------------------------------------------------------------*/
 
-<<<<<<< HEAD
-=======
 
 /* <DEPRECATED> */ .p-DataGrid, /* </DEPRECATED> */
->>>>>>> 9ea670f4
 .lm-DataGrid {
   min-width: 64px;
   min-height: 64px;
@@ -18,19 +15,13 @@
 }
 
 
-<<<<<<< HEAD
-=======
 /* <DEPRECATED> */ .p-DataGrid-scrollCorner, /* </DEPRECATED> */
->>>>>>> 9ea670f4
 .lm-DataGrid-scrollCorner {
   background-color: #F0F0F0;
 }
 
 
-<<<<<<< HEAD
-=======
 /* <DEPRECATED> */ .p-DataGrid-scrollCorner::after, /* </DEPRECATED> */
->>>>>>> 9ea670f4
 .lm-DataGrid-scrollCorner::after {
   content: '';
   position: absolute;
